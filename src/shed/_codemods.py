# type: ignore
"""Custom LibCST-based codemods for Shed.

These are mostly based on flake8, flake8-comprehensions, and some personal
nitpicks about typing unions and literals.
"""

import os
import re
from ast import literal_eval
from typing import List, Tuple

import libcst as cst
import libcst.matchers as m
from libcst.codemod import VisitorBasedCodemodCommand


def attempt_hypothesis_codemods(context, mod):  # pragma: no cover
    try:
        from hypothesis.extra.codemods import (
            HypothesisFixComplexMinMagnitude,
            HypothesisFixPositionalKeywonlyArgs,
        )
    except ImportError:
        return mod
    mod = HypothesisFixComplexMinMagnitude(context).transform_module(mod)
    return HypothesisFixPositionalKeywonlyArgs(context).transform_module(mod)


imports_hypothesis = re.compile(
    r"^ *(?:import hypothesis|from hypothesis(?:\.[a-z]+)* import )", flags=re.MULTILINE
).search


def _run_codemods(code: str, min_version: Tuple[int, int]) -> str:
    """Run all Shed fixers on a code string."""
    context = cst.codemod.CodemodContext()

    # Only the native parser supports Python 3.9 and later, but for now it's
    # only active if you set an environment variable.  Very well then:
    var = os.environ.get("LIBCST_PARSER_TYPE")
    try:
        os.environ["LIBCST_PARSER_TYPE"] = "native"
        mod = cst.parse_module(code)
    finally:
        os.environ.pop("LIBCST_PARSER_TYPE")
        if var is not None:
            os.environ["LIBCST_PARSER_TYPE"] = var

    if imports_hypothesis(code):  # pragma: no cover
        mod = attempt_hypothesis_codemods(context, mod)
    mod = ShedFixers(context).transform_module(mod)
    return mod.code


def oneof_names(*names):
    return m.OneOf(*map(m.Name, names))


def multi(*args, **kwargs):
    """Return a combined matcher for multiple similar types.

    *args are the matcher types, and **kwargs are arguments that will be passed to
    each type.  Returns m.OneOf(...) the results.
    """
    return m.OneOf(*(a(**kwargs) for a in args))


def remove_trailing_comma(node):
    # Remove the comma from this node, *unless* it's already a comma node with comments
    if node.comma is cst.MaybeSentinel.DEFAULT or m.findall(node, m.Comment()):
        return node
    return node.with_changes(comma=cst.MaybeSentinel.DEFAULT)


MATCH_NONE = m.MatchIfTrue(lambda x: x is None)
ALL_ELEMS_SLICE = m.Slice(
    lower=MATCH_NONE | m.Name("None"),
    upper=MATCH_NONE | m.Name("None"),
    step=MATCH_NONE
    | m.Name("None")
    | m.Integer("1")
    | m.UnaryOperation(m.Minus(), m.Integer("1")),
)


# helper function for ShedFixers.remove_unnecessary_len
def _len_call():
    return m.Call(
        func=m.Name(value="len"),
        args=[
            m.Arg(
                value=multi(
                    m.Name, m.Attribute, m.Call, m.Dict, m.DictComp, m.List, m.ListComp
                )
            )
        ],
    )


class ShedFixers(VisitorBasedCodemodCommand):
    """Fix a variety of small problems.

    Replaces `raise NotImplemented` with `raise NotImplementedError`,
    and converts always-failing assert statements to explicit `raise` statements.

    Also includes code closely modelled on pybetter's fixers, because it's
    considerably faster to run all transforms in a single pass if possible.
    """

    DESCRIPTION = "Fix a variety of style, performance, and correctness issues."

    @m.call_if_inside(m.Raise(exc=m.Name(value="NotImplemented")))
    def leave_Name(self, _, updated_node):  # noqa
        return updated_node.with_changes(value="NotImplementedError")

    def leave_Assert(self, _, updated_node):  # noqa
        test_code = cst.Module("").code_for_node(updated_node.test)
        try:
            test_literal = literal_eval(test_code)
        except Exception:
            return updated_node
        if test_literal:
            return cst.RemovalSentinel.REMOVE
        if updated_node.msg is None:
            return cst.Raise(cst.Name("AssertionError"))
        return cst.Raise(
            cst.Call(cst.Name("AssertionError"), args=[cst.Arg(updated_node.msg)])
        )

    @m.leave(
        m.ComparisonTarget(
            comparator=oneof_names("None", "False", "True"), operator=m.Equal()
        )
    )
    @m.call_if_not_inside(m.Index())  # Pandas idiom, e.g. df[df.flag == True]
    def convert_none_cmp(self, _, updated_node):
        """Inspired by Pybetter."""
        return updated_node.with_changes(operator=cst.Is())

    @m.leave(
        m.UnaryOperation(
            operator=m.Not(),
            expression=m.Comparison(comparisons=[m.ComparisonTarget(operator=m.In())]),
        )
    )
    def replace_not_in_condition(self, _, updated_node):
        """Also inspired by Pybetter."""
        expr = cst.ensure_type(updated_node.expression, cst.Comparison)
        return cst.Comparison(
            left=expr.left,
            lpar=updated_node.lpar,
            rpar=updated_node.rpar,
            comparisons=[expr.comparisons[0].with_changes(operator=cst.NotIn())],
        )

    @m.leave(
        m.Call(
            lpar=[m.AtLeastN(n=1, matcher=m.LeftParen())],
            rpar=[m.AtLeastN(n=1, matcher=m.RightParen())],
        )
    )
    def remove_pointless_parens_around_call(self, _, updated_node):
        # This is *probably* valid, but we might have e.g. a multi-line parenthesised
        # chain of attribute accesses ("fluent interface"), where we need the parens.
        noparens = updated_node.with_changes(lpar=[], rpar=[])
        try:
            compile(self.module.code_for_node(noparens), "<string>", "eval")
            return noparens
        except SyntaxError:
            return updated_node

    # The following methods fix https://pypi.org/project/flake8-comprehensions/

    @m.leave(m.Call(func=m.Name("list"), args=[m.Arg(m.GeneratorExp())]))
    def replace_generator_in_call_with_comprehension(self, _, updated_node):
        """Fix flake8-comprehensions C400-402 and 403-404.

        C400-402: Unnecessary generator - rewrite as a <list/set/dict> comprehension.
        Note that set and dict conversions are handled by pyupgrade!
        """
        return cst.ListComp(
            elt=updated_node.args[0].value.elt, for_in=updated_node.args[0].value.for_in
        )

    @m.leave(
        m.Call(func=m.Name("list"), args=[m.Arg(m.ListComp(), star="")])
        | m.Call(func=m.Name("set"), args=[m.Arg(m.SetComp(), star="")])
        | m.Call(
            func=m.Name("list"),
            args=[m.Arg(m.Call(func=oneof_names("sorted", "list")), star="")],
        )
    )
    def replace_unnecessary_list_around_sorted(self, _, updated_node):
        """Fix flake8-comprehensions C411 and C413.

        Unnecessary <list/reversed> call around sorted().

        Also covers C411 Unnecessary list call around list comprehension
        for lists and sets.
        """
        return updated_node.args[0].value

    @m.leave(
        m.Call(
            func=m.Name("reversed"),
            args=[m.Arg(m.Call(func=m.Name("sorted")), star="")],
        )
    )
    def replace_unnecessary_reversed_around_sorted(self, _, updated_node):
        """Fix flake8-comprehensions C413.

        Unnecessary reversed call around sorted().
        """
        call = updated_node.args[0].value
        args = list(call.args)
        for i, arg in enumerate(args):
            if m.matches(arg.keyword, m.Name("reverse")):
                try:
                    val = bool(literal_eval(self.module.code_for_node(arg.value)))
                except Exception:
                    args[i] = arg.with_changes(
                        value=cst.UnaryOperation(cst.Not(), arg.value)
                    )
                else:
                    if not val:
                        args[i] = arg.with_changes(value=cst.Name("True"))
                    else:
                        del args[i]
                        args[i - 1] = remove_trailing_comma(args[i - 1])
                break
        else:
            args.append(cst.Arg(keyword=cst.Name("reverse"), value=cst.Name("True")))
        return call.with_changes(args=args)

    _sets = oneof_names("set", "frozenset")
    _seqs = oneof_names("list", "reversed", "sorted", "tuple")

    @m.leave(
        m.Call(func=_sets, args=[m.Arg(m.Call(func=_sets | _seqs), star="")])
        | m.Call(
            func=oneof_names("list", "tuple"),
            args=[m.Arg(m.Call(func=oneof_names("list", "tuple")), star="")],
        )
        | m.Call(
            func=m.Name("sorted"),
            args=[m.Arg(m.Call(func=_seqs), star=""), m.ZeroOrMore()],
        )
    )
    def replace_unnecessary_nested_calls(self, _, updated_node):
        """Fix flake8-comprehensions C414.

        Unnecessary <list/reversed/sorted/tuple> call within <list/set/sorted/tuple>()..
        """
        return updated_node.with_changes(
            args=[cst.Arg(updated_node.args[0].value.args[0].value)]
            + list(updated_node.args[1:]),
        )

    @m.leave(
        m.Call(
            func=oneof_names("reversed", "set", "sorted"),
            args=[m.Arg(m.Subscript(slice=[m.SubscriptElement(ALL_ELEMS_SLICE)]))],
        )
    )
    def replace_unnecessary_subscript_reversal(self, _, updated_node):
        """Fix flake8-comprehensions C415.

        Unnecessary subscript reversal of iterable within <reversed/set/sorted>().
        """
        return updated_node.with_changes(
            args=[cst.Arg(updated_node.args[0].value.value)],
        )

    @m.leave(
        multi(
            m.ListComp,
            m.SetComp,
            elt=m.Name(),
            for_in=m.CompFor(
                target=m.Name(), ifs=[], inner_for_in=None, asynchronous=None
            ),
        )
    )
    def replace_unnecessary_listcomp_or_setcomp(self, _, updated_node):
        """Fix flake8-comprehensions C416.

        Unnecessary <list/set> comprehension - rewrite using <list/set>().
        """
        if updated_node.elt.value == updated_node.for_in.target.value:
            func = cst.Name("list" if isinstance(updated_node, cst.ListComp) else "set")
            return cst.Call(func=func, args=[cst.Arg(updated_node.for_in.iter)])
        return updated_node

    @m.leave(m.Subscript(oneof_names("Union", "Literal")))
    def reorder_union_literal_contents_none_last(self, _, updated_node):
        subscript = list(updated_node.slice)
        try:
            has_comma = isinstance(subscript[-1].comma, cst.Comma)
            subscript.sort(key=lambda elt: elt.slice.value.value == "None")
            if not has_comma:
                subscript[-1] = remove_trailing_comma(subscript[-1])
            return updated_node.with_changes(slice=subscript)
        except Exception:  # Single-element literals are not slices, etc.
            return updated_node

    @m.leave(
        m.Subscript(
            m.Name("Optional"),
            [m.SubscriptElement(m.Index(m.Subscript(value=m.Name("Union"))))],
        )
    )
    def reorder_merge_optional_union(self, _, updated_node):
        union = updated_node.slice[0].slice.value
        none = [cst.SubscriptElement(cst.Index(cst.Name("None")))]
        return union.with_changes(slice=list(union.slice) + none)

    @m.call_if_inside(m.Annotation(annotation=m.BinaryOperation()))
    @m.leave(
        m.BinaryOperation(
            left=m.Name("None") | m.BinaryOperation(),
            operator=m.BitOr(),
            right=m.DoNotCare(),
        )
    )
    def reorder_union_operator_contents_none_last(self, _, updated_node):
        def _has_none(node):
            if m.matches(node, m.Name("None")):
                return True
            elif m.matches(node, m.BinaryOperation()):
                return _has_none(node.left) or _has_none(node.right)
            else:
                return False

        node_left = updated_node.left
        if _has_none(node_left):
            return updated_node.with_changes(left=updated_node.right, right=node_left)
        else:
            return updated_node

    @m.leave(m.Subscript(value=m.Name("Literal")))
    def flatten_literal_subscript(self, _, updated_node):
        new_slice = []
        for item in updated_node.slice:
            if m.matches(item.slice.value, m.Subscript(m.Name("Literal"))):
                new_slice += item.slice.value.slice
            else:
                new_slice.append(item)
        return updated_node.with_changes(slice=new_slice)

    @m.leave(m.Subscript(value=m.Name("Union")))
    def flatten_union_subscript(self, _, updated_node):
        new_slice = []
        has_none = False
        for item in updated_node.slice:
            if m.matches(item.slice.value, m.Subscript(m.Name("Optional"))):
                new_slice += item.slice.value.slice  # peel off "Optional"
                has_none = True
            elif m.matches(
                item.slice.value, m.Subscript(m.Name("Union"))
            ) and m.matches(updated_node.value, item.slice.value.value):
                new_slice += item.slice.value.slice  # peel off "Union" or "Literal"
            elif m.matches(item.slice.value, m.Name("None")):
                has_none = True
            else:
                new_slice.append(item)
        if has_none:
            new_slice.append(cst.SubscriptElement(slice=cst.Index(cst.Name("None"))))
        return updated_node.with_changes(slice=new_slice)

    @m.leave(m.Else(m.IndentedBlock([m.SimpleStatementLine([m.Pass()])])))
    def discard_empty_else_blocks(self, _, updated_node):
        # An `else: pass` block can always simply be discarded, and libcst ensures
        # that an Else node can only ever occur attached to an If, While, For, or Try
        # node; in each case `None` is the valid way to represent "no else block".
        if m.findall(updated_node, m.Comment()):
            return updated_node  # If there are any comments, keep the node
        return cst.RemoveFromParent()

    @m.leave(
        m.Lambda(
            params=m.MatchIfTrue(
                lambda node: (
                    node.star_kwarg is None
                    and not node.kwonly_params
                    and not node.posonly_params
                    and isinstance(node.star_arg, cst.MaybeSentinel)
                    and all(param.default is None for param in node.params)
                )
            )
        )
    )
    def remove_lambda_indirection(self, _, updated_node):
        same_args = [
            m.Arg(m.Name(param.name.value), star="", keyword=None)
            for param in updated_node.params.params
        ]
        if m.matches(updated_node.body, m.Call(args=same_args)):
            return cst.ensure_type(updated_node.body, cst.Call).func
        return updated_node

    @m.leave(
        m.BooleanOperation(
            left=m.Call(m.Name("isinstance"), [m.Arg(), m.Arg()]),
            operator=m.Or(),
            right=m.Call(m.Name("isinstance"), [m.Arg(), m.Arg()]),
        )
    )
    def collapse_isinstance_checks(self, _, updated_node):
        left_target, left_type = updated_node.left.args
        right_target, right_type = updated_node.right.args
        if left_target.deep_equals(right_target):
            merged_type = cst.Arg(
                cst.Tuple([cst.Element(left_type.value), cst.Element(right_type.value)])
            )
            return updated_node.left.with_changes(args=[left_target, merged_type])
        return updated_node

    # main function to split assertions
    # i.e. turn `assert a and b` into `assert a` and `assert b`
    # it's a separate function, since it recursively calls itself on recursive structures,
    # e.g. `a and (b and c)` and `a and b and c`
    # it handles comments on multi-line assertions, assigning comments to the correct
    # statements as far as possible
    # The parent SimpleLineStatement can have comments on leading lines, these are sent
    # in `leading_lines` and put before the first assert.
    # It can also have a comment in
    # it's TrailingWhitespace, which is sent in `comments` and added to the correct
    # statement, or left until the end to be added at the end.
    # Further comments are saved in
    # [lpar/operator/rpar].[whitespace_after/whitespace_before].[first_line/empty_lines]
    # and set as leading_lines and trailing_whitespace for the different assert statements.
    # comments on lines after the last tested statement are added to a pass statement,
    # this will require manual intervention - but in libCST comments are either on the
    # lines before, or the same line as, a statement. In theory one could do a module-level
    # analysis, but this should be a very rare case and regardless the user will probably
    # need to manually intervene.
    def _flatten_bool(
        self,
        expr,
        leading_lines: List[cst.EmptyLine],
        comments: List[cst.Comment],
    ) -> List[cst.SimpleStatementLine]:
        def handle_leftright(node, comments, nodes, leading_lines):
            # if node is a BoolOp, recurse - sending them our leading lines
            if m.matches(node, m.BooleanOperation(operator=m.And())):
                nodes.extend(self._flatten_bool(node, leading_lines, comments))
            else:
                nodes.append(
                    cst.SimpleStatementLine(
                        [cst.Assert(node)],
                        leading_lines,
                        cst.TrailingWhitespace(
                            whitespace=cst.SimpleWhitespace("  " if comments else ""),
                            comment=comments.pop(0) if comments else None,
                        ),
                    )
                )

        assert m.matches(expr, m.BooleanOperation(operator=m.And()))

        nodes = []
        if not leading_lines:
            leading_lines = []

        # add comments in expr.lpar as leading_lines
        for lpar in expr.lpar:
            if m.matches(lpar.whitespace_after, m.ParenthesizedWhitespace()):
                leading_lines.append(
                    cst.EmptyLine(comment=lpar.whitespace_after.first_line.comment)
                )
                for empty_line in lpar.whitespace_after.empty_lines:
                    leading_lines.append(cst.EmptyLine(comment=empty_line.comment))

        # the comment belonging to the left value (or left.right in nested cases) is
        # put in operator.whitespace_before.first_line for some reason, so we add it
        # to comments before handling left.
        if isinstance(expr.operator.whitespace_before, cst.ParenthesizedWhitespace):
            comments.insert(0, expr.operator.whitespace_before.first_line.comment)

        # handle left value, updating comments & nodes
        handle_leftright(expr.left, comments, nodes, leading_lines)

        # the other comments on the operator are added as leading lines to the right
        # value
        leading_lines = []
        if isinstance(expr.operator.whitespace_before, cst.ParenthesizedWhitespace):
            leading_lines.extend(expr.operator.whitespace_before.empty_lines)
        if isinstance(expr.operator.whitespace_after, cst.ParenthesizedWhitespace):
            leading_lines.append(expr.operator.whitespace_after.first_line)
            leading_lines.extend(expr.operator.whitespace_after.empty_lines)

        # add first comment in rpar.whitespace_before.first_line to comments
        # as this would be the comment on the same line as right
        if expr.rpar and m.matches(
            expr.rpar[0].whitespace_before, m.ParenthesizedWhitespace()
        ):
            comments.insert(0, expr.rpar[0].whitespace_before.first_line.comment)

        # handle right value, updating comments & nodes
        handle_leftright(expr.right, comments, nodes, leading_lines)

        # shuffle around references a bit to insert all rpar comments before old comments
        # and preserve the reference to comments
        old_comments = comments.copy()
        comments.clear()
        for i, rpar in enumerate(expr.rpar):
            if m.matches(rpar.whitespace_before, m.ParenthesizedWhitespace()):
                # other reformatters remove extra parentheses, so unless they change
                # this won't be executed (afaik)
                if i != 0:  # pragma: no cover
                    comments.append(rpar.whitespace_before.first_line.comment)
                for line in rpar.whitespace_before.empty_lines:
                    comments.append(line.comment)
        comments.extend(old_comments)
        # remaining comments are handled by the caller afterwards

        return nodes

    # split `assert a and b` into `assert a` and `assert b`
    @m.leave(
        m.SimpleStatementLine(
            body=[m.Assert(msg=None, test=m.BooleanOperation(operator=m.And()))]
        )
    )
    def split_assert_and(self, _, updated_node):
<<<<<<< HEAD
        flat_nodes = self._flatten_bool(updated_node.test)
        nodes = [updated_node.with_changes(test=flat_nodes[0])]
        for node in flat_nodes[1:]:
            nodes.append(cst.Assert(node))
        return cst.FlattenSentinel(nodes)

    # can't use call_if_inside since it matches on any parents
    @m.leave(
        multi(
            m.If,
            m.IfExp,
            m.While,
            test=_len_call(),
        )
    )
    @m.leave(m.BooleanOperation(left=_len_call()))
    @m.leave(m.BooleanOperation(right=_len_call()))
    @m.leave(m.UnaryOperation(operator=m.Not(), expression=_len_call()))
    def remove_unnecessary_len(self, _, updated_node):
        for attr in "test", "left", "right", "expression":
            if hasattr(updated_node, attr) and m.matches(
                getattr(updated_node, attr), _len_call()
            ):
                return updated_node.with_changes(
                    **{attr: getattr(updated_node, attr).args[0]}
                )
        # this should never be reached
        raise AssertionError("This code should never be reached")  # pragma: no cover
=======
        # the simple statements trailing whitespace may be on the same line
        # as the first assert, or if there's sufficient comments within the assert
        # it may be left for later and inserted at the end.
        if m.matches(
            updated_node,
            m.SimpleStatementLine(
                trailing_whitespace=m.TrailingWhitespace(comment=m.Comment())
            ),
        ):
            comments = [updated_node.trailing_whitespace.comment]
        else:
            comments = []

        nodes = self._flatten_bool(
            updated_node.body[0].test, list(updated_node.leading_lines), comments
        )

        # if there is a single comment left and the last node doesn't have trailing
        # whitespace, add it as trailing whitespace to the last
        # statement
        if len(comments) == 1 and nodes[-1].trailing_whitespace.comment is None:
            nodes[-1] = nodes[-1].with_changes(
                trailing_whitespace=cst.TrailingWhitespace(
                    whitespace=cst.SimpleWhitespace("  "), comment=comments.pop()
                )
            )
        # if there are multiple comments left, e.g. comments on lines after the last rpar,
        # insert them as leading lines to a pass statement and let the user handle them
        elif comments:
            nodes.append(
                cst.SimpleStatementLine(
                    [cst.Pass()],
                    [cst.EmptyLine(comment=c) for c in comments],
                    cst.TrailingWhitespace(
                        whitespace=cst.SimpleWhitespace("  "),
                        comment=cst.Comment(
                            "# inserted by shed refactor, please remove"
                        ),
                    ),
                )
            )
        return cst.FlattenSentinel(nodes)
>>>>>>> 34e7577f
<|MERGE_RESOLUTION|>--- conflicted
+++ resolved
@@ -524,36 +524,6 @@
         )
     )
     def split_assert_and(self, _, updated_node):
-<<<<<<< HEAD
-        flat_nodes = self._flatten_bool(updated_node.test)
-        nodes = [updated_node.with_changes(test=flat_nodes[0])]
-        for node in flat_nodes[1:]:
-            nodes.append(cst.Assert(node))
-        return cst.FlattenSentinel(nodes)
-
-    # can't use call_if_inside since it matches on any parents
-    @m.leave(
-        multi(
-            m.If,
-            m.IfExp,
-            m.While,
-            test=_len_call(),
-        )
-    )
-    @m.leave(m.BooleanOperation(left=_len_call()))
-    @m.leave(m.BooleanOperation(right=_len_call()))
-    @m.leave(m.UnaryOperation(operator=m.Not(), expression=_len_call()))
-    def remove_unnecessary_len(self, _, updated_node):
-        for attr in "test", "left", "right", "expression":
-            if hasattr(updated_node, attr) and m.matches(
-                getattr(updated_node, attr), _len_call()
-            ):
-                return updated_node.with_changes(
-                    **{attr: getattr(updated_node, attr).args[0]}
-                )
-        # this should never be reached
-        raise AssertionError("This code should never be reached")  # pragma: no cover
-=======
         # the simple statements trailing whitespace may be on the same line
         # as the first assert, or if there's sufficient comments within the assert
         # it may be left for later and inserted at the end.
@@ -596,4 +566,26 @@
                 )
             )
         return cst.FlattenSentinel(nodes)
->>>>>>> 34e7577f
+
+    # can't use call_if_inside since it matches on any parents
+    @m.leave(
+        multi(
+            m.If,
+            m.IfExp,
+            m.While,
+            test=_len_call(),
+        )
+    )
+    @m.leave(m.BooleanOperation(left=_len_call()))
+    @m.leave(m.BooleanOperation(right=_len_call()))
+    @m.leave(m.UnaryOperation(operator=m.Not(), expression=_len_call()))
+    def remove_unnecessary_len(self, _, updated_node):
+        for attr in "test", "left", "right", "expression":
+            if hasattr(updated_node, attr) and m.matches(
+                getattr(updated_node, attr), _len_call()
+            ):
+                return updated_node.with_changes(
+                    **{attr: getattr(updated_node, attr).args[0]}
+                )
+        # this should never be reached
+        raise AssertionError("This code should never be reached")  # pragma: no cover